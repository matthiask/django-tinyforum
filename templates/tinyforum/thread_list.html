{% extends "tinyforum/base.html" %}

{% load i18n tinyforum %}

{% block extra-body-class %}forum{% endblock %}

{% block content %}
<div class="row">
  <div class="small-12 columns">
    <h1>Threads</h1>
    <table class="thread-list">
      <thead class="thread-list__header">
        <tr>
          <th class="thread-list__label"></th>
          <th class="thread-list__title">{% trans 'Thread' %}</th>
          <th class="thread-list__post-count">{% trans 'Posts' %}</th>
          <th class="thread-list__author">{% trans 'Author' %}</th>
          <th class="thread-list__latest-post">{% trans 'Latest post' %}</th>
        </tr>
      </thead>
      <tbody>

        {% for thread in object_list %}
<<<<<<< HEAD
        <tr class="thread-list__row">
          <td class="thread-list__label"></td>
          <td class="thread-list__title">
=======
        <tr>
          <td>{% thread_star thread %}</td>
          <th>
>>>>>>> e62271e0
            <a href="{{ thread.get_absolute_url }}">
              {{ thread.title }}
            </a>
          </td>
          <td class="thread-list__post-count">{{ thread.post_count }}</td>
          <td class="thread-list__author">{{ thread.authored_by.profile }}</td>
          <td class="thread-list__latest-post">
            <time datetime="{{ thread.latest_post.created_at|date:'c' }}">{{ thread.latest_post.created_at|date:'j.m.Y H:m' }}</time><br />
            {{ thread.latest_post.authered_by.profile.user }}
          </td>
        </tr>
        {% endfor %}

      </tbody>
    </table>

    <a class="button" href="{% url 'tinyforum:thread-create' %}">
      Neuen Thread erstellen
    </a>
  </div>
</div>
{% endblock %}<|MERGE_RESOLUTION|>--- conflicted
+++ resolved
@@ -21,15 +21,10 @@
       <tbody>
 
         {% for thread in object_list %}
-<<<<<<< HEAD
         <tr class="thread-list__row">
-          <td class="thread-list__label"></td>
+          <td class="thread-list__label">{% thread_star thread %}</td>
           <td class="thread-list__title">
-=======
-        <tr>
-          <td>{% thread_star thread %}</td>
-          <th>
->>>>>>> e62271e0
+
             <a href="{{ thread.get_absolute_url }}">
               {{ thread.title }}
             </a>
