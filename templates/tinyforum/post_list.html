{% extends "tinyforum/base.html" %}

{% load fineforms i18n static %}

{% block extra-body-class %}forum{% endblock %}

{% block content %}

<div class="row">
  <section class="small-12 columns thread">
    <header>
      <a href="{% url 'tinyforum:thread-list' %}">&lt; {% trans 'Back to thread list' %}</a>
      <h2 class="thread__title">{{ thread }}</h2>
      <a class="button thread__update"
         href="{% url 'tinyforum:thread-update' pk=thread.pk %}">Thread aktualisieren</a>

      <div class="thread__header">
        <div class="row">
          <div class="columns show-for-medium medium-2">{% trans 'Author' %}</div>
          <div class="columns show-for-medium medium-10">{% trans 'Message' %}</div>
        </div>
      </div>
    </header>

    {% for post in object_list %}
      <article class="post">
        <div class="row">
          <header class="columns small-12 post__header">{% trans 'Created at' %}: <time datetime="{{ post.created_at|date:'c' }}">{{ post.created_at }}</time></header>
          <div class="columns small-12 medium-2 post__info">
            <span class="post__author">{{ post.authored_by.profile }}</span><br />

            {% if thread.authored_by == post.authored_by %}
              <span class="post__thread-author">{% trans 'Creator of the thread' %}</span>
            {% endif %}<br />
            <time class="post__date-joined" datetime="{{ post.authored_by.profile.user.date_joined|date:'c' }}">{{ post.authored_by.profile.user.date_joined|date:'j.m.Y' }}</time><br />
          </div>
          <div class="columns small-12 medium-10 post__content">
            {{ post.text|safe }}
          </div>
        </div>
        <div class="post__footer">
          <a href="{% url 'tinyforum:post-update' pk=post.pk %}">Post bearbeiten</a>
          <a href="{% url 'tinyforum:post-update' pk=post.pk %}">Post bearbeiten</a>
        </div>
      </article>
    {% endfor %}

    <h3>Post</h3>
    <form method="post" action="">
      {% csrf_token %}

      <script src="https://ajax.googleapis.com/ajax/libs/jquery/3.2.1/jquery.min.js"></script>
<<<<<<< HEAD
      <script>$.noConflict();</script>

=======
      <script>$.noConflict();CKEDITOR_BASEPATH='{% static "ckeditor/ckeditor/" %}';</script>
>>>>>>> e62271e0
      {{ form.media }}
      {% ff_errors form %}
      {% ff_fields form %}

      <button type="submit">{% trans 'Submit' %}</button>
    </form>

  </section>
</div>

<div class="row">
  <div class="small-12 columns pagination">
    <a href="?page={{ page_obj.previous_page_number }}">&laquo;</a>

    <a class="mark" href="?page={{ p }}">1</a>
    <a href="?page={{ p }}">2</a>
    <a href="?page={{ p }}">3</a>

    <a href="?page={{ page_obj.next_page_number }}">&raquo;</a>
  </div>
</div>

{% endblock %}


2001-05-15T19:00<|MERGE_RESOLUTION|>--- conflicted
+++ resolved
@@ -50,12 +50,7 @@
       {% csrf_token %}
 
       <script src="https://ajax.googleapis.com/ajax/libs/jquery/3.2.1/jquery.min.js"></script>
-<<<<<<< HEAD
-      <script>$.noConflict();</script>
-
-=======
       <script>$.noConflict();CKEDITOR_BASEPATH='{% static "ckeditor/ckeditor/" %}';</script>
->>>>>>> e62271e0
       {{ form.media }}
       {% ff_errors form %}
       {% ff_fields form %}
